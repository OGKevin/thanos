# Changelog

All notable changes to this project will be documented in this file.

The format is based on [Keep a Changelog](http://keepachangelog.com/en/1.0.0/)
and this project adheres to [Semantic Versioning](http://semver.org/spec/v2.0.0.html).

NOTE: As semantic versioning states all 0.y.z releases can contain breaking changes in API (flags, grpc API, any backward compatibility)

We use *breaking :warning:* to mark changes that are not backward compatible (relates only to v0.y.z releases.)

## Unreleased

<<<<<<< HEAD
### Fixed

## [#3257](https://github.com/thanos-io/thanos/pull/3257) Ruler: Prevent Ruler from crashing when using default DNS to lookup hosts that results in "No such hosts" errors.
=======
- [#3261](https://github.com/thanos-io/thanos/pull/3261) Thanos Store: Use segment files specified in meta.json file, if present. If not present, Store does the LIST operation as before.
>>>>>>> bb1662a1

## [v0.16.0](https://github.com/thanos-io/thanos/releases) - Release in progress

### Fixed

- [#3234](https://github.com/thanos-io/thanos/pull/3234) UI: Fix assets not loading when `--web.prefix-header` is used.

### Added

- [#3032](https://github.com/thanos-io/thanos/pull/3032) Query Frontend: Added support for Memacahce cache. Replaced underscores with hyphens in `log_queries_longer_than - > log-queries-longer-than`.
- [#3166](https://github.com/thanos-io/thanos/pull/3166) UIs: Added UI for passing a `storeMatch[]` parameter to queries.
- [#3184](https://github.com/thanos-io/thanos/pull/3184) Compact: Fix web.prefix-header to use &wc.prefixHeaderName
- [#3181](https://github.com/thanos-io/thanos/pull/3181) Logging: Add debug level logging for responses between 300-399
- [#3133](https://github.com/thanos-io/thanos/pull/3133) Query: Allow passing a `storeMatch[]` to Labels APIs. Also time range metadata based store filtering is supported on Labels APIs.
- [#3154](https://github.com/thanos-io/thanos/pull/3154) Query Frontend: Add metric `thanos_memcached_getmulti_gate_queries_max`.
- [#3146](https://github.com/thanos-io/thanos/pull/3146) Sidecar: Add `thanos_sidecar_prometheus_store_received_frames` histogram metric.
- [#3147](https://github.com/thanos-io/thanos/pull/3147) Querier: Add `query.metadata.default-time-range` flag to specify the default metadata time range duration for retrieving labels through Labels and Series API when the range parameters are not specified. The zero value means range covers the time since the beginning.
- [#3207](https://github.com/thanos-io/thanos/pull/3207) Query Frontend: Add `cache-compression-type` flag to use compression in the query frontend cache.

### Changed

- [#3136](https://github.com/thanos-io/thanos/pull/3136) Sidecar: Add metric `thanos_sidecar_reloader_config_apply_operations_total` and rename metric `thanos_sidecar_reloader_config_apply_errors_total` to `thanos_sidecar_reloader_config_apply_operations_failed_total`.
- [#3154](https://github.com/thanos-io/thanos/pull/3154) Querier: Add metric `thanos_query_gate_queries_max`. Remove metric `thanos_query_concurrent_selects_gate_queries_in_flight`.
- [#3154](https://github.com/thanos-io/thanos/pull/3154) Store: Rename metric `thanos_bucket_store_queries_concurrent_max` to `thanos_bucket_store_series_gate_queries_max`.
- [#3179](https://github.com/thanos-io/thanos/pull/3179) Store: context.Canceled will not increase `thanos_objstore_bucket_operation_failures_total`.

## [v0.15.0](https://github.com/thanos-io/thanos/releases) - 2020.09.07

Highlights:
* Added new Thanos component: [Query Frontend](https://thanos.io/v0.15/components/query-frontend/) responsible for response caching,
query scheduling and parallelization (based on Cortex Query Frontend).
* Added various new, improved UIs to Thanos based on React: Querier BuildInfo & Flags, Ruler UI, BlockViewer.
* Optimized Sidecar, Store, Receive, Ruler data retrieval with new TSDB ChunkIterator (capping chunks to 120 samples), which fixed various leaks.
* Fixed sample limit on Store Gateway.
* Added S3 Server Side Encryption options.
* Tons of other important fixes!

### Fixed

- [#2665](https://github.com/thanos-io/thanos/pull/2665) Swift: Fix issue with missing Content-Type HTTP headers.
- [#2800](https://github.com/thanos-io/thanos/pull/2800) Query: Fix handling of `--web.external-prefix` and `--web.route-prefix`.
- [#2834](https://github.com/thanos-io/thanos/pull/2834) Query: Fix rendered JSON state value for rules and alerts should be in lowercase.
- [#2866](https://github.com/thanos-io/thanos/pull/2866) Receive, Querier: Fixed leaks on receive and querier Store API Series, which were leaking on errors.
- [#2937](https://github.com/thanos-io/thanos/pull/2937) Receive: Fixing auto-configuration of `--receive.local-endpoint`.
- [#2895](https://github.com/thanos-io/thanos/pull/2895) Compact: Fix increment of `thanos_compact_downsample_total` metric for downsample of 5m resolution blocks.
- [#2858](https://github.com/thanos-io/thanos/pull/2858) Store: Fix `--store.grpc.series-sample-limit` implementation. The limit is now applied to the sum of all samples fetched across all queried blocks via a single Series call, instead of applying it individually to each block.
- [#2936](https://github.com/thanos-io/thanos/pull/2936) Compact: Fix ReplicaLabelRemover panic when replicaLabels are not specified.
- [#2956](https://github.com/thanos-io/thanos/pull/2956) Store: Fix fetching of chunks bigger than 16000 bytes.
- [#2970](https://github.com/thanos-io/thanos/pull/2970) Store: Upgrade minio-go/v7 to fix slowness when running on EKS.
- [#2957](https://github.com/thanos-io/thanos/pull/2957) Rule: *breaking :warning:* Now sets all of the relevant fields properly; avoids a panic when `/api/v1/rules` is called and the time zone is _not_ UTC; `rules` field is an empty array now if no rules have been defined in a rule group.
Thanos Rule's `/api/v1/rules` endpoint no longer returns the old, deprecated `partial_response_strategy`. The old, deprecated value has been fixed to `WARN` for quite some time. _Please_ use `partialResponseStrategy`.
- [#2976](https://github.com/thanos-io/thanos/pull/2976) Query: Better rounding for incoming query timestamps.
- [#2929](https://github.com/thanos-io/thanos/pull/2929) Mixin: Fix expression for 'unhealthy sidecar' alert and increase the timeout for 10 minutes.
- [#3024](https://github.com/thanos-io/thanos/pull/3024) Query: Consider group name and file for deduplication.
- [#3012](https://github.com/thanos-io/thanos/pull/3012) Ruler,Receiver: Fix TSDB to delete blocks in atomic way.
- [#3046](https://github.com/thanos-io/thanos/pull/3046) Ruler,Receiver: Fixed framing of StoreAPI response, it was one chunk by one.
- [#3095](https://github.com/thanos-io/thanos/pull/3095) Ruler: Update the manager when all rule files are removed.
- [#3105](https://github.com/thanos-io/thanos/pull/3105) Querier: Fix overwriting `maxSourceResolution` when auto downsampling is enabled.
- [#3010](https://github.com/thanos-io/thanos/pull/3010) Querier: Added `--query.lookback-delta` flag to override the default lookback delta in PromQL. The flag should be lookback delta should be set to at least 2 times of the slowest scrape interval. If unset it will use the PromQL default of 5m.

### Added

- [#2305](https://github.com/thanos-io/thanos/pull/2305) Receive,Sidecar,Ruler: Propagate correct (stricter) MinTime for TSDBs that have no block.
- [#2849](https://github.com/thanos-io/thanos/pull/2849) Query, Ruler: Added request logging for HTTP server side.
- [#2832](https://github.com/thanos-io/thanos/pull/2832) ui React: Add runtime and build info page
- [#2926](https://github.com/thanos-io/thanos/pull/2926) API: Add new blocks HTTP API to serve blocks metadata. The status endpoints (`/api/v1/status/flags`, `/api/v1/status/runtimeinfo` and `/api/v1/status/buildinfo`) are now available on all components with a HTTP API.
- [#2892](https://github.com/thanos-io/thanos/pull/2892) Receive: Receiver fails when the initial upload fails.
- [#2865](https://github.com/thanos-io/thanos/pull/2865) ui: Migrate Thanos Ruler UI to React
- [#2964](https://github.com/thanos-io/thanos/pull/2964) Query: Add time range parameters to label APIs. Add `start` and `end` fields to Store API `LabelNamesRequest` and `LabelValuesRequest`.
- [#2996](https://github.com/thanos-io/thanos/pull/2996) Sidecar: Add `reloader_config_apply_errors_total` metric. Add new flags `--reloader.watch-interval`, and `--reloader.retry-interval`.
- [#2973](https://github.com/thanos-io/thanos/pull/2973) Add Thanos Query Frontend component.
- [#2980](https://github.com/thanos-io/thanos/pull/2980) Bucket Viewer: Migrate block viewer to React.
- [#2725](https://github.com/thanos-io/thanos/pull/2725) Add bucket index operation durations: `thanos_bucket_store_cached_series_fetch_duration_seconds` and `thanos_bucket_store_cached_postings_fetch_duration_seconds`.
- [#2931](https://github.com/thanos-io/thanos/pull/2931) Query: Allow passing a `storeMatch[]` to select matching stores when debugging the querier. See [documentation](https://thanos.io/tip/components/query.md/#store-filtering)

### Changed

- [#2893](https://github.com/thanos-io/thanos/pull/2893) Store: Rename metric `thanos_bucket_store_cached_postings_compression_time_seconds` to `thanos_bucket_store_cached_postings_compression_time_seconds_total`.
- [#2915](https://github.com/thanos-io/thanos/pull/2915) Receive,Ruler: Enable TSDB directory locking by default. Add a new flag (`--tsdb.no-lockfile`) to override behavior.
- [#2902](https://github.com/thanos-io/thanos/pull/2902) Querier UI:Separate dedupe and partial response checkboxes per panel in new UI.
- [#2991](https://github.com/thanos-io/thanos/pull/2991) Store: *breaking :warning:* `operation` label value `getrange` changed to `get_range` for `thanos_store_bucket_cache_operation_requests_total` and `thanos_store_bucket_cache_operation_hits_total` to be consistent with bucket operation metrics.
- [#2876](https://github.com/thanos-io/thanos/pull/2876) Receive,Ruler: Updated TSDB and switched to ChunkIterators instead of sample one, which avoids unnecessary decoding / encoding.
- [#3064](https://github.com/thanos-io/thanos/pull/3064) s3: *breaking :warning:* Add SSE/SSE-KMS/SSE-C configuration. The S3 `encrypt_sse: true` option is now deprecated in favour of `sse_config`. If you used `encrypt_sse`, the migration strategy is to set up the following block:
```yaml
sse_config:
  type: SSE-S3
```

## [v0.14.0](https://github.com/thanos-io/thanos/releases/tag/v0.14.0) - 2020.07.10

### Fixed

- [#2637](https://github.com/thanos-io/thanos/pull/2637) Compact: Detect retryable errors that are inside of a wrapped `tsdb.MultiError`.
- [#2648](https://github.com/thanos-io/thanos/pull/2648) Store: Allow index cache and caching bucket to be configured at the same time.
- [#2728](https://github.com/thanos-io/thanos/pull/2728) Query: Fixed panics when using larger number of replica labels with short series label sets.
- [#2787](https://github.com/thanos-io/thanos/pull/2787) Update Prometheus mod to pull in prometheus/prometheus#7414.
- [#2807](https://github.com/thanos-io/thanos/pull/2807) Store: Decreased memory allocations while querying block's index.
- [#2809](https://github.com/thanos-io/thanos/pull/2809) Query: `/api/v1/stores` now guarantees to return a string in the `lastError` field.

### Changed

- [#2658](https://github.com/thanos-io/thanos/pull/2658) [#2703](https://github.com/thanos-io/thanos/pull/2703) Upgrade to Prometheus [@3268eac2ddda](https://github.com/prometheus/prometheus/commit/3268eac2ddda) which is after v2.18.1.
    - TSDB now does memory-mapping of Head chunks and reduces memory usage.
- [#2667](https://github.com/thanos-io/thanos/pull/2667) Store: Removed support to the legacy `index.cache.json`. The hidden flag `--store.disable-index-header` was removed.
- [#2613](https://github.com/thanos-io/thanos/pull/2613) Store: Renamed the caching bucket config option `chunk_object_size_ttl` to `chunk_object_attrs_ttl`.
- [#2667](https://github.com/thanos-io/thanos/pull/2667) Compact: The deprecated flag `--index.generate-missing-cache-file` and the metric `thanos_compact_generated_index_total` were removed.
- [#2671](https://github.com/thanos-io/thanos/pull/2671) *breaking* Tools: Bucket replicate flag `--resolution` is now in Go duration format.
- [#2671](https://github.com/thanos-io/thanos/pull/2671) Tools: Bucket replicate now replicates by default all blocks.
- [#2739](https://github.com/thanos-io/thanos/pull/2739) Changed `bucket tool bucket verify` `--id-whitelist` flag to `--id`.
- [#2748](https://github.com/thanos-io/thanos/pull/2748) Upgrade Prometheus to [@66dfb951c4ca](https://github.com/prometheus/prometheus/commit/66dfb951c4ca2c1dd3f266172a48a925403b13a5) which is after v2.19.0.
    - PromQL now allow us to executed concurrent selects.

### Added

- [#2671](https://github.com/thanos-io/thanos/pull/2671) Tools: Bucket replicate now allows passing repeated `--compaction` and `--resolution` flags.
- [#2657](https://github.com/thanos-io/thanos/pull/2657) Querier: Add the ability to perform concurrent select request per query.
- [#2754](https://github.com/thanos-io/thanos/pull/2754) UI: Add stores page in the React UI.
- [#2752](https://github.com/thanos-io/thanos/pull/2752) Compact: Add flag `--block-viewer.global.sync-block-interval` to configure metadata sync interval for the bucket UI.

## [v0.13.0](https://github.com/thanos-io/thanos/releases/tag/v0.13.0) - 2020.06.22

### Fixed

- [#2548](https://github.com/thanos-io/thanos/pull/2548) Query: Fixed rare cases of double counter reset accounting when querying `rate` with deduplication enabled.
- [#2536](https://github.com/thanos-io/thanos/pull/2536) S3: Fixed AWS STS endpoint url to https for Web Identity providers on AWS EKS.
- [#2501](https://github.com/thanos-io/thanos/pull/2501) Query: Gracefully handle additional fields in `SeriesResponse` protobuf message that may be added in the future.
- [#2568](https://github.com/thanos-io/thanos/pull/2568) Query: Don't close the connection of strict, static nodes if establishing a connection had succeeded but Info() call failed.
- [#2615](https://github.com/thanos-io/thanos/pull/2615) Rule: Fix bugs where rules were out of sync.
- [#2614](https://github.com/thanos-io/thanos/pull/2614) Tracing: Disabled Elastic APM Go Agent default tracer on initialization to disable the default metric gatherer.
- [#2525](https://github.com/thanos-io/thanos/pull/2525) Query: Fixed logging for dns resolution error in the `Query` component.
- [#2484](https://github.com/thanos-io/thanos/pull/2484) Query/Ruler: Fixed issue #2483, when web.route-prefix is set, it is added twice in HTTP router prefix.
- [#2416](https://github.com/thanos-io/thanos/pull/2416) Bucket: Fixed issue #2416 bug in `inspect --sort-by` doesn't work correctly in all cases.
- [#2719](https://github.com/thanos-io/thanos/pull/2719) Query: `irate` and `resets` use now counter downsampling aggregations.
- [#2705](https://github.com/thanos-io/thanos/pull/2705) minio-go: Added support for `af-south-1` and `eu-south-1` regions.
- [#2753](https://github.com/thanos-io/thanos/issues/2753) Sidecar, Receive, Rule: Fixed possibility of out of order uploads in error cases. This could potentially cause Compactor to create overlapping blocks.

### Added

- [#2012](https://github.com/thanos-io/thanos/pull/2012) Receive: Added multi-tenancy support (based on header)
- [#2502](https://github.com/thanos-io/thanos/pull/2502) StoreAPI: Added `hints` field to `SeriesResponse`. Hints in an opaque data structure that can be used to carry additional information from the store and its content is implementation specific.
- [#2521](https://github.com/thanos-io/thanos/pull/2521) Sidecar: Added `thanos_sidecar_reloader_reloads_failed_total`, `thanos_sidecar_reloader_reloads_total`, `thanos_sidecar_reloader_watch_errors_total`, `thanos_sidecar_reloader_watch_events_total` and `thanos_sidecar_reloader_watches` metrics.
- [#2412](https://github.com/thanos-io/thanos/pull/2412) UI: Added React UI from Prometheus upstream. Currently only accessible from Query component as only `/graph` endpoint is migrated.
- [#2532](https://github.com/thanos-io/thanos/pull/2532) Store: Added hidden option `--store.caching-bucket.config=<yaml content>` (or `--store.caching-bucket.config-file=<file.yaml>`) for experimental caching bucket, that can cache chunks into shared memcached. This can speed up querying and reduce number of requests to object storage.
- [#2579](https://github.com/thanos-io/thanos/pull/2579) Store: Experimental caching bucket can now cache metadata as well. Config has changed from #2532.
- [#2526](https://github.com/thanos-io/thanos/pull/2526) Compact: In case there are no labels left after deduplication via `--deduplication.replica-label`, assign first `replica-label` with value `deduped`.
- [#2621](https://github.com/thanos-io/thanos/pull/2621) Receive: Added flag to configure forward request timeout. Receive write will complete request as soon as quorum of writes succeeds.

### Changed

- [#2194](https://github.com/thanos-io/thanos/pull/2194) Updated to golang v1.14.2.
- [#2505](https://github.com/thanos.io/thanos/pull/2505) Store: Removed obsolete `thanos_store_node_info` metric.
- [#2513](https://github.com/thanos-io/thanos/pull/2513) Tools: Moved `thanos bucket` commands to `thanos tools bucket`, also
moved `thanos check rules` to `thanos tools rules-check`. `thanos tools rules-check` also takes rules by `--rules` repeated flag not argument
anymore.
- [#2548](https://github.com/thanos-io/thanos/pull/2548/commits/53e69bd89b2b08c18df298eed7d90cb7179cc0ec) Store, Querier: remove duplicated chunks on StoreAPI.
- [#2596](https://github.com/thanos-io/thanos/pull/2596) Updated Prometheus dependency to [@cd73b3d33e064bbd846fc7a26dc8c313d46af382](https://github.com/prometheus/prometheus/commit/cd73b3d33e064bbd846fc7a26dc8c313d46af382) which falls in between v2.17.0 and v2.18.0.
    - Receive,Rule: TSDB now supports isolation of append and queries.
    - Receive,Rule: TSDB now holds less WAL files after Head Truncation.
- [#2450](https://github.com/thanos-io/thanos/pull/2450) Store: Added Regex-set optimization for `label=~"a|b|c"` matchers.
- [#2526](https://github.com/thanos-io/thanos/pull/2526) Compact: In case there are no labels left after deduplication via `--deduplication.replica-label`, assign first `replica-label` with value `deduped`.
- [#2603](https://github.com/thanos-io/thanos/pull/2603) Store/Querier: Significantly optimize cases where StoreAPIs or blocks returns exact overlapping chunks (e.g Store GW and sidecar or brute force Store Gateway HA).

## [v0.12.2](https://github.com/thanos-io/thanos/releases/tag/v0.12.2) - 2020.04.30

### Fixed

- [#2459](https://github.com/thanos-io/thanos/issues/2459) Compact: Fixed issue with old blocks being marked and deleted in a (slow) loop.
- [#2533](https://github.com/thanos-io/thanos/pull/2515) Rule: do not wrap reload endpoint with `/`. Makes `/-/reload` accessible again when no prefix has been specified.

## [v0.12.1](https://github.com/thanos-io/thanos/releases/tag/v0.12.1) - 2020.04.20

### Fixed

- [#2411](https://github.com/thanos-io/thanos/pull/2411) Query: fix a bug where queries might not time out sometimes due to issues with one or more StoreAPIs.
- [#2475](https://github.com/thanos-io/thanos/pull/2475) Store: remove incorrect optimizations for queries with `=~".*"` and `!=~".*"` matchers.
- [#2472](https://github.com/thanos-io/thanos/pull/2472) Compact: fix a bug where partial blocks were never deleted, causing spam of warnings.
- [#2474](https://github.com/thanos-io/thanos/pull/2474) Store: fix a panic caused by concurrent memory access during block filtering.

## [v0.12.0](https://github.com/thanos-io/thanos/releases/tag/v0.12.0) - 2020.04.15

### Fixed

- [#2288](https://github.com/thanos-io/thanos/pull/2288) Ruler: fixes issue #2281, a bug causing incorrect parsing of query address with path prefix.
- [#2238](https://github.com/thanos-io/thanos/pull/2238) Ruler: fixed issue #2204, where a bug in alert queue signaling filled up the queue and alerts were dropped.
- [#2231](https://github.com/thanos-io/thanos/pull/2231) Bucket Web: sort chunks by thanos.downsample.resolution for better grouping.
- [#2254](https://github.com/thanos-io/thanos/pull/2254) Bucket: fix issue where metrics were registered multiple times in bucket replicate.
- [#2271](https://github.com/thanos-io/thanos/pull/2271) Bucket Web: fixed issue #2260, where the bucket passes null when storage is empty.
- [#2339](https://github.com/thanos-io/thanos/pull/2339) Query: fix a bug where `--store.unhealthy-timeout` was never respected.
- [#2208](https://github.com/thanos-io/thanos/pull/2208) Query and Rule: fix handling of `web.route-prefix` to correctly handle `/` and prefixes that do not begin with a `/`.
- [#2311](https://github.com/thanos-io/thanos/pull/2311) Receive: ensure receive component serves TLS when TLS configuration is provided.
- [#2319](https://github.com/thanos-io/thanos/pull/2319) Query: fixed inconsistent naming of metrics.
- [#2390](https://github.com/thanos-io/thanos/pull/2390) Store: fixed bug that was causing all posting offsets to be used instead of only 1/32 as intended; added hidden flag to control this behavior.
- [#2393](https://github.com/thanos-io/thanos/pull/2393) Store: fixed bug causing certain not-existing label values queried to fail with "invalid-size" error from binary header.
- [#2382](https://github.com/thanos-io/thanos/pull/2382) Store: fixed bug causing partial writes of index-header.
- [#2383](https://github.com/thanos-io/thanos/pull/2383) Store: handle expected errors correctly, e.g. do not increment failure counters.


### Added

- [#2252](https://github.com/thanos-io/thanos/pull/2252) Query: add new `--store-strict` flag. More information available [here](/docs/proposals/202001_thanos_query_health_handling.md).
- [#2265](https://github.com/thanos-io/thanos/pull/2265) Compact: add `--wait-interval` to specify compaction wait interval between consecutive compact runs when `--wait` is enabled.
- [#2250](https://github.com/thanos-io/thanos/pull/2250) Compact: enable vertical compaction for offline deduplication (experimental). Uses `--deduplication.replica-label` flag to specify the replica label on which to deduplicate (hidden). Please note that this uses a NAIVE algorithm for merging (no smart replica deduplication, just chaining samples together). This works well for deduplication of blocks with **precisely the same samples** like those produced by Receiver replication. We plan to add a smarter algorithm in the following weeks.
- [#1714](https://github.com/thanos-io/thanos/pull/1714) Compact: the compact component now exposes the bucket web UI when it is run as a long-lived process.
- [#2304](https://github.com/thanos-io/thanos/pull/2304) Store: added `max_item_size` configuration option to memcached-based index cache. This should be set to the max item size configured in memcached (`-I` flag) in order to not waste network round-trips to cache items larger than the limit configured in memcached.
- [#2297](https://github.com/thanos-io/thanos/pull/2297) Store: add `--experimental.enable-index-cache-postings-compression` flag to enable re-encoding and compressing postings before storing them into the cache. Compressed postings take about 10% of the original size.
- [#2357](https://github.com/thanos-io/thanos/pull/2357) Compact and Store: the compact and store components now serve the bucket UI on `:<http-port>/loaded`, which shows exactly the blocks that are currently seen by compactor and the store gateway. The compactor also serves a different bucket UI on `:<http-port>/global`, which shows the status of object storage without any filters.
- [#2172](https://github.com/thanos-io/thanos/pull/2172) Store: add support for sharding the store component based on the label hash.
- [#2113](https://github.com/thanos-io/thanos/pull/2113) Bucket: added `thanos bucket replicate` command to replicate blocks from one bucket to another.
- [#1922](https://github.com/thanos-io/thanos/pull/1922) Docs: create a new document to explain sharding in Thanos.
- [#2230](https://github.com/thanos-io/thanos/pull/2230) Store: optimize conversion of labels.

### Changed

- [#2136](https://github.com/thanos-io/thanos/pull/2136) *breaking* Store, Compact, Bucket: schedule block deletion by adding deletion-mark.json. This adds a consistent way for multiple readers and writers to access object storage.
Since there are no consistency guarantees provided by some Object Storage providers, this PR adds a consistent lock-free way of dealing with Object Storage irrespective of the choice of object storage. In order to achieve this co-ordination, blocks are not deleted directly. Instead, blocks are marked for deletion by uploading the `deletion-mark.json` file for the block that was chosen to be deleted. This file contains Unix time of when the block was marked for deletion. If you want to keep existing behavior, you should add `--delete-delay=0s` as a flag.
- [#2090](https://github.com/thanos-io/thanos/issues/2090) *breaking* Downsample command: the `downsample` command has moved and is now a sub-command of the `thanos bucket` sub-command; it cannot be called via `thanos downsample` any more.
- [#2294](https://github.com/thanos-io/thanos/pull/2294) Store: optimizations for fetching postings. Queries using `=~".*"` matchers or negation matchers (`!=...` or `!~...`) benefit the most.
- [#2301](https://github.com/thanos-io/thanos/pull/2301) Ruler: exit with an error when initialization fails.
- [#2310](https://github.com/thanos-io/thanos/pull/2310) Query: report timespan 0 to 0 when discovering no stores.
- [#2330](https://github.com/thanos-io/thanos/pull/2330) Store: index-header is no longer experimental. It is enabled by default for store Gateway. You can disable it with new hidden flag: `--store.disable-index-header`. The `--experimental.enable-index-header` flag was removed.
- [#1848](https://github.com/thanos-io/thanos/pull/1848) Ruler: allow returning error messages when a reload is triggered via HTTP.
- [#2270](https://github.com/thanos-io/thanos/pull/2277) All: Thanos components will now print stack traces when they error out.

## [v0.11.0](https://github.com/thanos-io/thanos/releases/tag/v0.11.0) - 2020.03.02

### Fixed

- [#2033](https://github.com/thanos-io/thanos/pull/2033) Minio-go: Fixed Issue #1494 support Web Identity providers for IAM credentials for AWS EKS.
- [#1985](https://github.com/thanos-io/thanos/pull/1985) Store Gateway: Fixed case where series entry is larger than 64KB in index.
- [#2051](https://github.com/thanos-io/thanos/pull/2051) Ruler: Fixed issue where ruler does not expose shipper metrics.
- [#2101](https://github.com/thanos-io/thanos/pull/2101) Ruler: Fixed bug where thanos_alert_sender_errors_total was not registered.
- [#1789](https://github.com/thanos-io/thanos/pull/1789) Store Gateway: Improve timeouts.
- [#2139](https://github.com/thanos-io/thanos/pull/2139) Properly handle SIGHUP for reloading.
- [#2040](https://github.com/thanos-io/thanos/pull/2040) UI: Fix URL of alerts in Ruler
- [#2033](https://github.com/thanos-io/thanos/pull/1978) Ruler: Fix tracing in Thanos Ruler

### Added

- [#2003](https://github.com/thanos-io/thanos/pull/2003) Query: Support downsampling for /series.
- [#1952](https://github.com/thanos-io/thanos/pull/1952) Store Gateway: Implemented [binary index header](https://thanos.io/tip/proposals/201912_thanos_binary_index_header.md/). This significantly reduces resource consumption (memory, CPU, net bandwidth) for startup and data loading processes as well as baseline memory. This means that adding more blocks into object storage, without querying them will use almost no resources. This, however, **still means that querying large amounts of data** will result in high spikes of memory and CPU use as before, due to simply fetching large amounts of metrics data. Since we fixed baseline, we are now focusing on query performance optimizations in separate initiatives. To enable experimental `index-header` mode run store with hidden `experimental.enable-index-header` flag.
- [#2009](https://github.com/thanos-io/thanos/pull/2009) Store Gateway: Minimum age of all blocks before they are being read. Set it to a safe value (e.g 30m) if your object storage is eventually consistent. GCS and S3 are (roughly) strongly consistent.
- [#1963](https://github.com/thanos-io/thanos/pull/1963) Mixin: Add Thanos Ruler alerts.
- [#1984](https://github.com/thanos-io/thanos/pull/1984) Query: Add cache-control header to not cache on error.
- [#1870](https://github.com/thanos-io/thanos/pull/1870) UI: Persist settings in query.
- [#1969](https://github.com/thanos-io/thanos/pull/1969) Sidecar: allow setting http connection pool size via flags.
- [#1967](https://github.com/thanos-io/thanos/issues/1967) Receive: Allow local TSDB compaction.
- [#1939](https://github.com/thanos-io/thanos/pull/1939) Ruler: Add TLS and authentication support for query endpoints with the `--query.config` and `--query.config-file` CLI flags. See [documentation](docs/components/rule.md/#configuration) for further information.
- [#1982](https://github.com/thanos-io/thanos/pull/1982) Ruler: Add support for Alertmanager v2 API endpoints.
- [#2030](https://github.com/thanos-io/thanos/pull/2030) Query: Add `thanos_proxy_store_empty_stream_responses_total` metric for number of empty responses from stores.
- [#2049](https://github.com/thanos-io/thanos/pull/2049) Tracing: Support sampling on Elastic APM with new sample_rate setting.
- [#2008](https://github.com/thanos-io/thanos/pull/2008) Querier, Receiver, Sidecar, Store: Add gRPC [health check](https://github.com/grpc/grpc/blob/master/doc/health-checking.md) endpoints.
- [#2145](https://github.com/thanos-io/thanos/pull/2145) Tracing: track query sent to prometheus via remote read api.

### Changed

- [#1970](https://github.com/thanos-io/thanos/issues/1970) *breaking* Receive: Use gRPC for forwarding requests between peers. Note that existing values for the `--receive.local-endpoint` flag and the endpoints in the hashring configuration file must now specify the receive gRPC port and must be updated to be a simple `host:port` combination, e.g. `127.0.0.1:10901`, rather than a full HTTP URL, e.g. `http://127.0.0.1:10902/api/v1/receive`.
- [#1933](https://github.com/thanos-io/thanos/pull/1933) Add a flag `--tsdb.wal-compression` to configure whether to enable tsdb wal compression in ruler and receiver.
- [#2021](https://github.com/thanos-io/thanos/pull/2021) Rename metric `thanos_query_duplicated_store_address` to `thanos_query_duplicated_store_addresses_total` and `thanos_rule_duplicated_query_address` to `thanos_rule_duplicated_query_addresses_total`.
- [#2166](https://github.com/thanos-io/thanos/pull/2166) Bucket Web: improve the tooltip for the bucket UI; it was reconstructed and now exposes much more information about blocks.

## [v0.10.1](https://github.com/thanos-io/thanos/releases/tag/v0.10.1) - 2020.01.24

### Fixed

- [#2015](https://github.com/thanos-io/thanos/pull/2015) Sidecar: Querier /api/v1/series bug fixed when time range was ignored inside sidecar.
The bug was noticeable for example when using Grafana template variables.
- [#2120](https://github.com/thanos-io/thanos/pull/2120) Bucket Web: Set state of status prober properly.

## [v0.10.0](https://github.com/thanos-io/thanos/releases/tag/v0.10.0) - 2020.01.13

### Fixed

- [#1919](https://github.com/thanos-io/thanos/issues/1919) Compactor: Fixed potential data loss when uploading older blocks, or upload taking long time while compactor is
running.
- [#1937](https://github.com/thanos-io/thanos/pull/1937) Compactor: Improved synchronization of meta JSON files.
Compactor now properly handles partial block uploads for all operation like retention apply, downsampling and compaction. Additionally:

  * Removed `thanos_compact_sync_meta_*` metrics. Use `thanos_blocks_meta_*` metrics instead.
  * Added `thanos_consistency_delay_seconds` and `thanos_compactor_aborted_partial_uploads_deletion_attempts_total` metrics.

- [#1936](https://github.com/thanos-io/thanos/pull/1936) Store: Improved synchronization of meta JSON files. Store now properly handles corrupted disk cache. Added meta.json sync metrics.
- [#1856](https://github.com/thanos-io/thanos/pull/1856) Receive: close DBReadOnly after flushing to fix a memory leak.
- [#1882](https://github.com/thanos-io/thanos/pull/1882) Receive: upload to object storage as 'receive' rather than 'sidecar'.
- [#1907](https://github.com/thanos-io/thanos/pull/1907) Store: Fixed the duration unit for the metric `thanos_bucket_store_series_gate_duration_seconds`.
- [#1931](https://github.com/thanos-io/thanos/pull/1931) Compact: Fixed the compactor successfully exiting when actually an error occurred while compacting a blocks group.
- [#1872](https://github.com/thanos-io/thanos/pull/1872) Ruler: `/api/v1/rules` now shows a properly formatted value
- [#1945](https://github.com/thanos-io/thanos/pull/1945) `master` container images are now built with Go 1.13
- [#1956](https://github.com/thanos-io/thanos/pull/1956) Ruler: now properly ignores duplicated query addresses
- [#1975](https://github.com/thanos-io/thanos/pull/1975) Store Gateway: fixed panic caused by memcached servers selector when there's 1 memcached node

### Added

- [#1852](https://github.com/thanos-io/thanos/pull/1852) Add support for `AWS_CONTAINER_CREDENTIALS_FULL_URI` by upgrading to minio-go v6.0.44
- [#1854](https://github.com/thanos-io/thanos/pull/1854) Update Rule UI to support alerts count displaying and filtering.
- [#1838](https://github.com/thanos-io/thanos/pull/1838) Ruler: Add TLS and authentication support for Alertmanager with the `--alertmanagers.config` and `--alertmanagers.config-file` CLI flags. See [documentation](docs/components/rule.md/#configuration) for further information.
- [#1838](https://github.com/thanos-io/thanos/pull/1838) Ruler: Add a new `--alertmanagers.sd-dns-interval` CLI option to specify the interval between DNS resolutions of Alertmanager hosts.
- [#1881](https://github.com/thanos-io/thanos/pull/1881) Store Gateway: memcached support for index cache. See [documentation](docs/components/store.md/#index-cache) for further information.
- [#1904](https://github.com/thanos-io/thanos/pull/1904) Add a skip-chunks option in Store Series API to improve the response time of `/api/v1/series` endpoint.
- [#1910](https://github.com/thanos-io/thanos/pull/1910) Query: `/api/v1/labels` now understands `POST` - useful for sending bigger requests

### Changed

- [#1947](https://github.com/thanos-io/thanos/pull/1947) Upgraded Prometheus dependencies to v2.15.2. This includes:

  * Compactor: Significant reduction of memory footprint for compaction and downsampling process.
  * Querier: Accepting spaces between time range and square bracket. e.g `[ 5m]`
  * Querier: Improved PromQL parser performance.

- [#1833](https://github.com/thanos-io/thanos/pull/1833) `--shipper.upload-compacted` flag has been promoted to non hidden, non experimental state. More info available [here](docs/quick-tutorial.md#uploading-old-metrics).
- [#1867](https://github.com/thanos-io/thanos/pull/1867) Ruler: now sets a `Thanos/$version` `User-Agent` in requests
- [#1887](https://github.com/thanos-io/thanos/pull/1887) Service discovery now deduplicates targets between different target groups

## [v0.9.0](https://github.com/thanos-io/thanos/releases/tag/v0.9.0) - 2019.12.03

### Added

- [#1678](https://github.com/thanos-io/thanos/pull/1678) Add Lightstep as a tracing provider.
- [#1687](https://github.com/thanos-io/thanos/pull/1687) Add a new `--grpc-grace-period` CLI option to components which serve gRPC to set how long to wait until gRPC Server shuts down.
- [#1660](https://github.com/thanos-io/thanos/pull/1660) Sidecar: Add a new `--prometheus.ready_timeout` CLI option to the sidecar to set how long to wait until Prometheus starts up.
- [#1573](https://github.com/thanos-io/thanos/pull/1573) `AliYun OSS` object storage, see [documents](docs/storage.md#aliyun-oss) for further information.
- [#1680](https://github.com/thanos-io/thanos/pull/1680) Add a new `--http-grace-period` CLI option to components which serve HTTP to set how long to wait until HTTP Server shuts down.
- [#1712](https://github.com/thanos-io/thanos/pull/1712) Bucket: Rename flag on bucket web component from `--listen` to `--http-address` to match other components.
- [#1733](https://github.com/thanos-io/thanos/pull/1733) Compactor: New metric `thanos_compactor_iterations_total` on Thanos Compactor which shows the number of successful iterations.
- [#1758](https://github.com/thanos-io/thanos/pull/1758) Bucket: `thanos bucket web` now supports `--web.external-prefix` for proxying on a subpath.
- [#1770](https://github.com/thanos-io/thanos/pull/1770) Bucket: Add `--web.prefix-header` flags to allow for bucket UI to be accessible behind a reverse proxy.
- [#1668](https://github.com/thanos-io/thanos/pull/1668) Receiver: Added TLS options for both server and client remote write.

### Fixed

- [#1656](https://github.com/thanos-io/thanos/pull/1656) Store Gateway: Store now starts metric and status probe HTTP server earlier in its start-up sequence. `/-/healthy` endpoint now starts to respond with success earlier. `/metrics` endpoint starts serving metrics earlier as well. Make sure to point your readiness probes to the `/-/ready` endpoint rather than `/metrics`.
- [#1669](https://github.com/thanos-io/thanos/pull/1669) Store Gateway: Fixed store sharding. Now it does not load excluded meta.jsons and load/fetch index-cache.json files.
- [#1670](https://github.com/thanos-io/thanos/pull/1670) Sidecar: Fixed un-ordered blocks upload. Sidecar now uploads the oldest blocks first.
- [#1568](https://github.com/thanos-io/thanos/pull/1709) Store Gateway: Store now retains the first raw value of a chunk during downsampling to avoid losing some counter resets that occur on an aggregation boundary.
- [#1751](https://github.com/thanos-io/thanos/pull/1751) Querier: Fixed labels for StoreUI
- [#1773](https://github.com/thanos-io/thanos/pull/1773) Ruler: Fixed the /api/v1/rules endpoint that returned 500 status code with `failed to assert type of rule ...` message.
- [#1770](https://github.com/thanos-io/thanos/pull/1770) Querier: Fixed `--web.external-prefix` 404s for static resources.
- [#1785](https://github.com/thanos-io/thanos/pull/1785) Ruler: The /api/v1/rules endpoints now returns the original rule filenames.
- [#1791](https://github.com/thanos-io/thanos/pull/1791) Ruler: Ruler now supports identical rule filenames in different directories.
- [#1562](https://github.com/thanos-io/thanos/pull/1562) Querier: Downsampling option now carries through URL.
- [#1675](https://github.com/thanos-io/thanos/pull/1675) Querier: Reduced resource usage while using certain queries like `offset`.
- [#1725](https://github.com/thanos-io/thanos/pull/1725) & [#1718](https://github.com/thanos-io/thanos/pull/1718) Store Gateway: Per request memory improvements.

### Changed

- [#1666](https://github.com/thanos-io/thanos/pull/1666) Compact: `thanos_compact_group_compactions_total` now counts block compactions, so operations that resulted in a compacted block. The old behaviour
is now exposed by new metric: `thanos_compact_group_compaction_runs_started_total` and `thanos_compact_group_compaction_runs_completed_total` which counts compaction runs overall.
- [#1748](https://github.com/thanos-io/thanos/pull/1748) Updated all dependencies.
- [#1694](https://github.com/thanos-io/thanos/pull/1694) `prober_ready` and `prober_healthy` metrics are removed, for sake of `status`. Now `status` exposes same metric with a label, `check`. `check` can have "healty" or "ready" depending on status of the probe.
- [#1790](https://github.com/thanos-io/thanos/pull/1790) Ruler: Fixes subqueries support for ruler.
- [#1769](https://github.com/thanos-io/thanos/pull/1769) & [#1545](https://github.com/thanos-io/thanos/pull/1545) Adjusted most of the metrics histogram buckets.

## [v0.8.1](https://github.com/thanos-io/thanos/releases/tag/v0.8.1) - 2019.10.14

### Fixed

- [#1632](https://github.com/thanos-io/thanos/issues/1632) Removes the duplicated external labels detection on Thanos Querier; warning only; Made Store Gateway compatible with older Querier versions.
  * NOTE: `thanos_store_nodes_grpc_connections` metric is now per `external_labels` and `store_type`. It is a recommended  metric for Querier storeAPIs. `thanos_store_node_info` is marked as obsolete and will be removed in next release.
  * NOTE2: Store Gateway is now advertising artificial: `"@thanos_compatibility_store_type=store"` label. This is to have the current Store Gateway compatible with Querier pre v0.8.0.
  This label can be disabled by hidden `debug.advertise-compatibility-label=false` flag on Store Gateway.

## [v0.8.0](https://github.com/thanos-io/thanos/releases/tag/v0.8.0) - 2019.10.10

Lot's of improvements this release! Noteworthy items:
- First Katacoda tutorial! 🐱
- Fixed Deletion order causing Compactor to produce not needed 👻 blocks with missing random files.
- Store GW memory improvements (more to come!).
- Querier allows multiple deduplication labels.
- Both Compactor and Store Gateway can be **sharded** within the same bucket using relabelling!
- Sidecar exposed data from Prometheus can be now limited to given `min-time` (e.g 3h only).
- Numerous Thanos Receive improvements.

Make sure you check out Prometheus 2.13.0 as well. New release drastically improves usage and resource consumption of
both Prometheus and sidecar with Thanos: https://prometheus.io/blog/2019/10/10/remote-read-meets-streaming/

### Added

- [#1619](https://github.com/thanos-io/thanos/pull/1619) Thanos sidecar allows to limit min time range for data it exposes from Prometheus.
- [#1583](https://github.com/thanos-io/thanos/pull/1583) Thanos sharding:
  - Add relabel config (`--selector.relabel-config-file` and `selector.relabel-config`) into Thanos Store and Compact components.
Selecting blocks to serve depends on the result of block labels relabeling.
  - For store gateway, advertise labels from "approved" blocks.
- [#1540](https://github.com/thanos-io/thanos/pull/1540) Thanos Downsample added `/-/ready` and `/-/healthy` endpoints.
- [#1538](https://github.com/thanos-io/thanos/pull/1538) Thanos Rule added `/-/ready` and `/-/healthy` endpoints.
- [#1537](https://github.com/thanos-io/thanos/pull/1537) Thanos Receive added `/-/ready` and `/-/healthy` endpoints.
- [#1460](https://github.com/thanos-io/thanos/pull/1460) Thanos Store Added `/-/ready` and `/-/healthy` endpoints.
- [#1534](https://github.com/thanos-io/thanos/pull/1534) Thanos Query Added `/-/ready` and `/-/healthy` endpoints.
- [#1533](https://github.com/thanos-io/thanos/pull/1533) Thanos inspect now supports the timeout flag.
- [#1496](https://github.com/thanos-io/thanos/pull/1496) Thanos Receive now supports setting block duration.
- [#1362](https://github.com/thanos-io/thanos/pull/1362) Optional `replicaLabels` param for `/query` and
`/query_range` querier endpoints. When provided overwrite the `query.replica-label` cli flags.
- [#1482](https://github.com/thanos-io/thanos/pull/1482) Thanos now supports Elastic APM as tracing provider.
- [#1612](https://github.com/thanos-io/thanos/pull/1612) Thanos Rule added `resendDelay` flag.
- [#1480](https://github.com/thanos-io/thanos/pull/1480) Thanos Receive flushes storage on hashring change.
- [#1613](https://github.com/thanos-io/thanos/pull/1613) Thanos Receive now traces forwarded requests.

### Changed

- [#1362](https://github.com/thanos-io/thanos/pull/1362) `query.replica-label` configuration can be provided more than
once for multiple deduplication labels like: `--query.replica-label=prometheus_replica --query.replica-label=service`.
- [#1581](https://github.com/thanos-io/thanos/pull/1581) Thanos Store now can use smaller buffer sizes for Bytes pool; reducing memory for some requests.
- [#1622](https://github.com/thanos-io/thanos/pull/1622) & [#1590](https://github.com/thanos-io/thanos/pull/1590) Upgraded to Go 1.13.1
- [#1498](https://github.com/thanos-io/thanos/pull/1498) Thanos Receive change flag `labels` to `label` to be consistent with other commands.

### Fixed

- [#1525](https://github.com/thanos-io/thanos/pull/1525) Thanos now deletes block's file in correct order allowing to detect partial blocks without problems.
- [#1505](https://github.com/thanos-io/thanos/pull/1505) Thanos Store now removes invalid local cache blocks.
- [#1587](https://github.com/thanos-io/thanos/pull/1587) Thanos Sidecar cleanups all cache dirs after each compaction run.
- [#1582](https://github.com/thanos-io/thanos/pull/1582) Thanos Rule correctly parses Alertmanager URL if there is more `+` in it.
- [#1544](https://github.com/thanos-io/thanos/pull/1544) Iterating over object store is resilient to the edge case for some providers.
- [#1469](https://github.com/thanos-io/thanos/pull/1469) Fixed Azure potential failures (EOF) when requesting more data then blob has.
- [#1512](https://github.com/thanos-io/thanos/pull/1512) Thanos Store fixed memory leak for chunk pool.
- [#1488](https://github.com/thanos-io/thanos/pull/1488) Thanos Rule now now correctly links to query URL from rules and alerts.

## [v0.7.0](https://github.com/thanos-io/thanos/releases/tag/v0.7.0) - 2019.09.02

Accepted into CNCF:
- Thanos moved to new repository <https://github.com/thanos-io/thanos>
- Docker images moved to <https://quay.io/thanos/thanos> and mirrored at <https://hub.docker.com/r/thanosio/thanos>
- Slack moved to <https://slack.cncf.io> `#thanos`/`#thanos-dev`/`#thanos-prs`

### Added

- [#1478](https://github.com/thanos-io/thanos/pull/1478) Thanos components now exposes gRPC server metrics as soon as server starts, to provide more reliable data for instrumentation.
- [#1378](https://github.com/thanos-io/thanos/pull/1378) Thanos Receive now exposes `thanos_receive_config_hash`, `thanos_receive_config_last_reload_successful` and `thanos_receive_config_last_reload_success_timestamp_seconds` metrics to track latest configuration change
- [#1268](https://github.com/thanos-io/thanos/pull/1268) Thanos Sidecar added support for newest Prometheus streaming remote read added [here](https://github.com/prometheus/prometheus/pull/5703). This massively improves memory required by single
  request for both Prometheus and sidecar. Single requests now should take constant amount of memory on sidecar, so resource consumption prediction is now straightforward. This will be used if you have Prometheus `2.13` or `2.12-master`.
- [#1358](https://github.com/thanos-io/thanos/pull/1358) Added `part_size` configuration option for HTTP multipart requests minimum part size for S3 storage type
- [#1363](https://github.com/thanos-io/thanos/pull/1363) Thanos Receive now exposes `thanos_receive_hashring_nodes` and `thanos_receive_hashring_tenants` metrics to monitor status of hash-rings
- [#1395](https://github.com/thanos-io/thanos/pull/1395) Thanos Sidecar added `/-/ready` and `/-/healthy` endpoints to Thanos sidecar.
- [#1297](https://github.com/thanos-io/thanos/pull/1297) Thanos Compact added `/-/ready` and `/-/healthy` endpoints to Thanos compact.
- [#1431](https://github.com/thanos-io/thanos/pull/1431) Thanos Query added hidden flag to allow the use of downsampled resolution data for instant queries.
- [#1408](https://github.com/thanos-io/thanos/pull/1408) Thanos Store Gateway can now allow the specifying of supported time ranges it will serve (time sharding). Flags: `min-time` & `max-time`

### Changed

- [#1414](https://github.com/thanos-io/thanos/pull/1413) Upgraded important dependencies: Prometheus to 2.12-rc.0. TSDB is now part of Prometheus.
- [#1380](https://github.com/thanos-io/thanos/pull/1380) Upgraded important dependencies: Prometheus to 2.11.1 and TSDB to 0.9.1. Some changes affecting Querier:
  - [ENHANCEMENT] Query performance improvement: Efficient iteration and search in HashForLabels and HashWithoutLabels. #5707
  - [ENHANCEMENT] Optimize queries using regexp for set lookups. tsdb#602
  - [BUGFIX] prometheus_tsdb_compactions_failed_total is now incremented on any compaction failure. tsdb#613
  - [BUGFIX] PromQL: Correctly display {__name__="a"}.
- [#1338](https://github.com/thanos-io/thanos/pull/1338) Thanos Query still warns on store API duplicate, but allows a single one from duplicated set. This is gracefully warn about the problematic logic and not disrupt immediately.
- [#1385](https://github.com/thanos-io/thanos/pull/1385) Thanos Compact exposes flag to disable downsampling `downsampling.disable`.

### Fixed

- [#1327](https://github.com/thanos-io/thanos/pull/1327) Thanos Query `/series` API end-point now properly returns an empty array just like Prometheus if there are no results
- [#1302](https://github.com/thanos-io/thanos/pull/1302) Thanos now efficiently reuses HTTP keep-alive connections
- [#1371](https://github.com/thanos-io/thanos/pull/1371) Thanos Receive fixed race condition in hashring
- [#1430](https://github.com/thanos-io/thanos/pull/1430) Thanos fixed value of GOMAXPROCS inside container.
- [#1410](https://github.com/thanos-io/thanos/pull/1410) Fix for CVE-2019-10215

### Deprecated

- [#1458](https://github.com/thanos-io/thanos/pull/1458) Thanos Query and Receive now use common instrumentation middleware. As as result, for sake of `http_requests_total` and `http_request_duration_seconds_bucket`; Thanos Query no longer exposes `thanos_query_api_instant_query_duration_seconds`, `thanos_query_api_range_query_duration_second` metrics and Thanos Receive no longer exposes `thanos_http_request_duration_seconds`, `thanos_http_requests_total`, `thanos_http_response_size_bytes`.
- [#1423](https://github.com/thanos-io/thanos/pull/1423) Thanos Bench deprecated.

## [v0.6.0](https://github.com/thanos-io/thanos/releases/tag/v0.6.0) - 2019.07.18

### Added

- [#1097](https://github.com/thanos-io/thanos/pull/1097) Added `thanos check rules` linter for Thanos rule rules files.

- [#1253](https://github.com/thanos-io/thanos/pull/1253) Add support for specifying a maximum amount of retries when using Azure Blob storage (default: no retries).

- [#1244](https://github.com/thanos-io/thanos/pull/1244) Thanos Compact now exposes new metrics `thanos_compact_downsample_total` and `thanos_compact_downsample_failures_total` which are useful to catch when errors happen

- [#1260](https://github.com/thanos-io/thanos/pull/1260) Thanos Query/Rule now exposes metrics `thanos_querier_store_apis_dns_provider_results` and `thanos_ruler_query_apis_dns_provider_results` which tell how many addresses were configured and how many were actually discovered respectively

- [#1248](https://github.com/thanos-io/thanos/pull/1248) Add a web UI to show the state of remote storage.

- [#1217](https://github.com/thanos-io/thanos/pull/1217) Thanos Receive gained basic hashring support

- [#1262](https://github.com/thanos-io/thanos/pull/1262) Thanos Receive got a new metric `thanos_http_requests_total` which shows how many requests were handled by it

- [#1243](https://github.com/thanos-io/thanos/pull/1243) Thanos Receive got an ability to forward time series data between nodes. Now you can pass the hashring configuration via `--receive.hashrings-file`; the refresh interval `--receive.hashrings-file-refresh-interval`; the name of the local node's name `--receive.local-endpoint`; and finally the header's name which is used to determine the tenant `--receive.tenant-header`.

- [#1147](https://github.com/thanos-io/thanos/pull/1147) Support for the Jaeger tracer has been added!

*breaking* New common flags were added for configuring tracing: `--tracing.config-file` and `--tracing.config`. You can either pass a file to Thanos with the tracing configuration or pass it in the command line itself. Old `--gcloudtrace.*` flags were removed :warning:

To migrate over the old `--gcloudtrace.*` configuration, your tracing configuration should look like this:

```yaml

---
type: STACKDRIVER
config:
- service_name: 'foo'
  project_id: '123'
  sample_factor: 123
```

The other `type` you can use is `JAEGER` now. The `config` keys and values are Jaeger specific and you can find all of the information [here](https://github.com/jaegertracing/jaeger-client-go#environment-variables).

### Changed

- [#1284](https://github.com/thanos-io/thanos/pull/1284) Add support for multiple label-sets in Info gRPC service.
This deprecates the single `Labels` slice of the `InfoResponse`, in a future release backward compatible handling for the single set of Labels will be removed. Upgrading to v0.6.0 or higher is advised.
*breaking* If you run have duplicate queries in your Querier configuration with hierarchical federation of multiple Queries this PR makes Thanos Querier to detect this case and block all duplicates. Refer to 0.6.1 which at least allows for single replica to work.

- [#1314](https://github.com/thanos-io/thanos/pull/1314) Removes `http_request_duration_microseconds` (Summary) and adds `http_request_duration_seconds` (Histogram) from http server instrumentation used in Thanos APIs and UIs.

- [#1287](https://github.com/thanos-io/thanos/pull/1287) Sidecar now waits on Prometheus' external labels before starting the uploading process

- [#1261](https://github.com/thanos-io/thanos/pull/1261) Thanos Receive now exposes metrics `thanos_http_request_duration_seconds` and `thanos_http_response_size_bytes` properly of each handler

- [#1274](https://github.com/thanos-io/thanos/pull/1274) Iteration limit has been lifted from the LRU cache so there should be no more spam of error messages as they were harmless

- [#1321](https://github.com/thanos-io/thanos/pull/1321) Thanos Query now fails early on a query which only uses external labels - this improves clarity in certain situations

### Fixed

- [#1227](https://github.com/thanos-io/thanos/pull/1227) Some context handling issues were fixed in Thanos Compact; some unnecessary memory allocations were removed in the hot path of Thanos Store.

- [#1183](https://github.com/thanos-io/thanos/pull/1183) Compactor now correctly propagates retriable/haltable errors which means that it will not unnecessarily restart if such an error occurs

- [#1231](https://github.com/thanos-io/thanos/pull/1231) Receive now correctly handles SIGINT and closes without deadlocking

- [#1278](https://github.com/thanos-io/thanos/pull/1278) Fixed inflated values problem with `sum()` on Thanos Query

- [#1280](https://github.com/thanos-io/thanos/pull/1280) Fixed a problem with concurrent writes to a `map` in Thanos Query while rendering the UI

- [#1311](https://github.com/thanos-io/thanos/pull/1311) Fixed occasional panics in Compact and Store when using Azure Blob cloud storage caused by lack of error checking in client library.

- [#1322](https://github.com/thanos-io/thanos/pull/1322) Removed duplicated closing of the gRPC listener - this gets rid of harmless messages like `store gRPC listener: close tcp 0.0.0.0:10901: use of closed network connection` when those programs are being closed

### Deprecated

- [#1216](https://github.com/thanos-io/thanos/pull/1216) the old "Command-line flags" has been removed from Thanos Query UI since it was not populated and because we are striving for consistency

## [v0.5.0](https://github.com/thanos-io/thanos/releases/tag/v0.5.0) - 2019.06.05

TL;DR: Store LRU cache is no longer leaking, Upgraded Thanos UI to Prometheus 2.9, Fixed auto-downsampling, Moved to Go 1.12.5 and more.

This version moved tarballs to Golang 1.12.5 from 1.11 as well, so same warning applies if you use `container_memory_usage_bytes` from cadvisor. Use `container_memory_working_set_bytes` instead.

*breaking* As announced couple of times this release also removes gossip with all configuration flags (`--cluster.*`).

### Fixed

- [#1142](https://github.com/thanos-io/thanos/pull/1142) fixed major leak on store LRU cache for index items (postings and series).
- [#1163](https://github.com/thanos-io/thanos/pull/1163) sidecar is no longer blocking for custom Prometheus versions/builds. It only checks if flags return non 404, then it performs optional checks.
- [#1146](https://github.com/thanos-io/thanos/pull/1146) store/bucket: make getFor() work with interleaved resolutions.
- [#1157](https://github.com/thanos-io/thanos/pull/1157) querier correctly handles duplicated stores when some store changes external labels in place.

### Added

- [#1094](https://github.com/thanos-io/thanos/pull/1094) Allow configuring the response header timeout for the S3 client.

### Changed

- [#1118](https://github.com/thanos-io/thanos/pull/1118) *breaking* swift: Added support for cross-domain authentication by introducing `userDomainID`, `userDomainName`, `projectDomainID`, `projectDomainName`.
  The outdated terms `tenantID`, `tenantName` are deprecated and have been replaced by `projectID`, `projectName`.

- [#1066](https://github.com/thanos-io/thanos/pull/1066) Upgrade Thanos ui to Prometheus v2.9.1.

  Changes from the upstream:
  * query:
    - [ENHANCEMENT] Update moment.js and moment-timezone.js [PR #4679](https://github.com/prometheus/prometheus/pull/4679)
    - [ENHANCEMENT] Support to query elements by a specific time [PR #4764](https://github.com/prometheus/prometheus/pull/4764)
    - [ENHANCEMENT] Update to Bootstrap 4.1.3 [PR #5192](https://github.com/prometheus/prometheus/pull/5192)
    - [BUGFIX] Limit number of merics in prometheus UI [PR #5139](https://github.com/prometheus/prometheus/pull/5139)
    - [BUGFIX] Web interface Quality of Life improvements [PR #5201](https://github.com/prometheus/prometheus/pull/5201)
  * rule:
    - [ENHANCEMENT] Improve rule views by wrapping lines [PR #4702](https://github.com/prometheus/prometheus/pull/4702)
    - [ENHANCEMENT] Show rule evaluation errors on rules page [PR #4457](https://github.com/prometheus/prometheus/pull/4457)

- [#1156](https://github.com/thanos-io/thanos/pull/1156) Moved CI and docker multistage to Golang 1.12.5 for latest mem alloc improvements.
- [#1103](https://github.com/thanos-io/thanos/pull/1103) Updated go-cos deps. (COS bucket client).
- [#1149](https://github.com/thanos-io/thanos/pull/1149) Updated google Golang API deps (GCS bucket client).
- [#1190](https://github.com/thanos-io/thanos/pull/1190) Updated minio deps (S3 bucket client). This fixes minio retries.

- [#1133](https://github.com/thanos-io/thanos/pull/1133) Use prometheus v2.9.2, common v0.4.0 & tsdb v0.8.0.

  Changes from the upstreams:
  * store gateway:
    - [ENHANCEMENT] Fast path for EmptyPostings cases in Merge, Intersect and Without.
  * store gateway & compactor:
    - [BUGFIX] Fix fd and vm_area leak on error path in chunks.NewDirReader.
    - [BUGFIX] Fix fd and vm_area leak on error path in index.NewFileReader.
  * query:
    - [BUGFIX] Make sure subquery range is taken into account for selection #5467
    - [ENHANCEMENT] Check for cancellation on every step of a range evaluation. #5131
    - [BUGFIX] Exponentation operator to drop metric name in result of operation. #5329
    - [BUGFIX] Fix output sample values for scalar-to-vector comparison operations. #5454
  * rule:
    - [BUGFIX] Reload rules: copy state on both name and labels. #5368

## Deprecated

- [#1008](https://github.com/thanos-io/thanos/pull/1008) *breaking* Removed Gossip implementation. All `--cluster.*` flags removed and Thanos will error out if any is provided.

## [v0.4.0](https://github.com/thanos-io/thanos/releases/tag/v0.4.0) - 2019.05.3

:warning: **IMPORTANT** :warning: This is the last release that supports gossip. From Thanos v0.5.0, gossip will be completely removed.

This release also disables gossip mode by default for all components.
See [this](docs/proposals/201809_gossip-removal.md) for more details.

:warning: This release moves Thanos docker images (NOT artifacts by accident) to Golang 1.12. This release includes change in GC's memory release which gives following effect:

> On Linux, the runtime now uses MADV_FREE to release unused memory. This is more efficient but may result in higher reported RSS. The kernel will reclaim the unused data when it is needed. To revert to the Go 1.11 behavior (MADV_DONTNEED), set the environment variable GODEBUG=madvdontneed=1.

If you want to see exact memory allocation of Thanos process:
* Use `go_memstats_heap_alloc_bytes` metric exposed by Golang or `container_memory_working_set_bytes` exposed by cadvisor.
* Add `GODEBUG=madvdontneed=1` before running Thanos binary to revert to memory releasing to pre 1.12 logic.

Using cadvisor `container_memory_usage_bytes` metric could be misleading e.g: https://github.com/google/cadvisor/issues/2242

### Added

- [thanos.io](https://thanos.io) website & automation :tada:
- [#1053](https://github.com/thanos-io/thanos/pull/1053) compactor: Compactor & store gateway now handles incomplete uploads gracefully. Added hard limit on how long block upload can take (30m).
- [#811](https://github.com/thanos-io/thanos/pull/811) Remote write receiver component :heart: :heart: thanks to RedHat (@brancz) contribution.
- [#910](https://github.com/thanos-io/thanos/pull/910) Query's stores UI page is now sorted by type and old DNS or File SD stores are removed after 5 minutes (configurable via the new `--store.unhealthy-timeout=5m` flag).
- [#905](https://github.com/thanos-io/thanos/pull/905) Thanos support for Query API: /api/v1/labels. Notice that the API was added in Prometheus v2.6.
- [#798](https://github.com/thanos-io/thanos/pull/798) Ability to limit the maximum number of concurrent request to Series() calls in Thanos Store and the maximum amount of samples we handle.
- [#1060](https://github.com/thanos-io/thanos/pull/1060) Allow specifying region attribute in S3 storage configuration

:warning: **WARNING** :warning: #798 adds a new default limit to Thanos Store: `--store.grpc.series-max-concurrency`. Most likely you will want to make it the same as `--query.max-concurrent` on Thanos Query.

New options:

  New Store flags:

    * `--store.grpc.series-sample-limit` limits the amount of samples that might be retrieved on a single Series() call. By default it is 0. Consider enabling it by setting it to more than 0 if you are running on limited resources.
    * `--store.grpc.series-max-concurrency` limits the number of concurrent Series() calls in Thanos Store. By default it is 20. Considering making it lower or bigger depending on the scale of your deployment.

  New Store metrics:

    * `thanos_bucket_store_queries_dropped_total` shows how many queries were dropped due to the samples limit;
    * `thanos_bucket_store_queries_concurrent_max` is a constant metric which shows how many Series() calls can concurrently be executed by Thanos Store;
    * `thanos_bucket_store_queries_in_flight` shows how many queries are currently "in flight" i.e. they are being executed;
    * `thanos_bucket_store_gate_duration_seconds` shows how many seconds it took for queries to pass through the gate in both cases - when that fails and when it does not.

  New Store tracing span:
    * `store_query_gate_ismyturn` shows how long it took for a query to pass (or not) through the gate.

- [#1016](https://github.com/thanos-io/thanos/pull/1016) Added option for another DNS resolver (miekg/dns client).
Note that this is required to have SRV resolution working on [Golang 1.11+ with KubeDNS below v1.14](https://github.com/golang/go/issues/27546)

   New Querier and Ruler flag: `-- store.sd-dns-resolver` which allows to specify resolver to use. Either `golang` or `miekgdns`

- [#986](https://github.com/thanos-io/thanos/pull/986) Allow to save some startup & sync time in store gateway as it is no longer needed to compute index-cache from block index on its own for larger blocks.
  The store Gateway still can do it, but it first checks bucket if there is index-cached uploaded already.
  In the same time, compactor precomputes the index cache file on every compaction.

  New Compactor flag: `--index.generate-missing-cache-file` was added to allow quicker addition of index cache files. If enabled it precomputes missing files on compactor startup. Note that it will take time and it's only one-off step per bucket.

- [#887](https://github.com/thanos-io/thanos/pull/887) Compact: Added new `--block-sync-concurrency` flag, which allows you to configure number of goroutines to use when syncing block metadata from object storage.
- [#928](https://github.com/thanos-io/thanos/pull/928) Query: Added `--store.response-timeout` flag. If a Store doesn't send any data in this specified duration then a Store will be ignored and partial data will be returned if it's enabled. 0 disables timeout.
- [#893](https://github.com/thanos-io/thanos/pull/893) S3 storage backend has graduated to `stable` maturity level.
- [#936](https://github.com/thanos-io/thanos/pull/936) Azure storage backend has graduated to `stable` maturity level.
- [#937](https://github.com/thanos-io/thanos/pull/937) S3: added trace functionality. You can add `trace.enable: true` to enable the minio client's verbose logging.
- [#953](https://github.com/thanos-io/thanos/pull/953) Compact: now has a hidden flag `--debug.accept-malformed-index`. Compaction index verification will ignore out of order label names.
- [#963](https://github.com/thanos-io/thanos/pull/963) GCS: added possibility to inline ServiceAccount into GCS config.
- [#1010](https://github.com/thanos-io/thanos/pull/1010) Compact: added new flag `--compact.concurrency`. Number of goroutines to use when compacting groups.
- [#1028](https://github.com/thanos-io/thanos/pull/1028) Query: added `--query.default-evaluation-interval`, which sets default evaluation interval for sub queries.
- [#980](https://github.com/thanos-io/thanos/pull/980) Ability to override Azure storage endpoint for other regions (China)
- [#1021](https://github.com/thanos-io/thanos/pull/1021) Query API `series` now supports POST method.
- [#939](https://github.com/thanos-io/thanos/pull/939) Query API `query_range` now supports POST method.

### Changed

- [#970](https://github.com/thanos-io/thanos/pull/970) Deprecated `partial_response_disabled` proto field. Added `partial_response_strategy` instead. Both in gRPC and Query API.
  No `PartialResponseStrategy` field for `RuleGroups` by default means `abort` strategy (old PartialResponse disabled) as this is recommended option for Rules and alerts.

  Metrics:

    * Added `thanos_rule_evaluation_with_warnings_total` to Ruler.
    * DNS `thanos_ruler_query_apis*` are now `thanos_ruler_query_apis_*` for consistency.
    * DNS `thanos_querier_store_apis*` are now `thanos_querier_store_apis__*` for consistency.
    * Query Gate `thanos_bucket_store_series*` are now `thanos_bucket_store_series_*` for consistency.
    * Most of thanos ruler metris related to rule manager has `strategy` label.

  Ruler tracing spans:

    * `/rule_instant_query HTTP[client]` is now `/rule_instant_query_part_resp_abort HTTP[client]"` if request is for abort strategy.

- [#1009](https://github.com/thanos-io/thanos/pull/1009): Upgraded Prometheus (~v2.7.0-rc.0 to v2.8.1)  and TSDB (`v0.4.0` to `v0.6.1`) deps.

  Changes that affects Thanos:
   * query:
     * [ENHANCEMENT] In histogram_quantile merge buckets with equivalent le values. #5158.
     * [ENHANCEMENT] Show list of offending labels in the error message in many-to-many scenarios. #5189
     * [BUGFIX] Fix panic when aggregator param is not a literal. #5290
   * ruler:
     * [ENHANCEMENT] Reduce time that Alertmanagers are in flux when reloaded. #5126
     * [BUGFIX] prometheus_rule_group_last_evaluation_timestamp_seconds is now a unix timestamp. #5186
     * [BUGFIX] prometheus_rule_group_last_duration_seconds now reports seconds instead of nanoseconds. Fixes our [issue #1027](https://github.com/thanos-io/thanos/issues/1027)
     * [BUGFIX] Fix sorting of rule groups. #5260
   * store: [ENHANCEMENT] Fast path for EmptyPostings cases in Merge, Intersect and Without.
   * tooling: [FEATURE] New dump command to tsdb tool to dump all samples.
   * compactor:
      * [ENHANCEMENT] When closing the db any running compaction will be cancelled so it doesn't block.
      * [CHANGE] *breaking* Renamed flag `--sync-delay` to `--consistency-delay` [#1053](https://github.com/thanos-io/thanos/pull/1053)

  For ruler essentially whole TSDB CHANGELOG applies between v0.4.0-v0.6.1: https://github.com/prometheus/tsdb/blob/master/CHANGELOG.md

  Note that this was added on TSDB and Prometheus: [FEATURE] Time-ovelapping blocks are now allowed. #370
  Whoever due to nature of Thanos compaction (distributed systems), for safety reason this is disabled for Thanos compactor for now.

- [#868](https://github.com/thanos-io/thanos/pull/868) Go has been updated to 1.12.
- [#1055](https://github.com/thanos-io/thanos/pull/1055) Gossip flags are now disabled by default and deprecated.
- [#964](https://github.com/thanos-io/thanos/pull/964) repair: Repair process now sorts the series and labels within block.
- [#1073](https://github.com/thanos-io/thanos/pull/1073) Store: index cache for requests. It now calculates the size properly (includes slice header), has anti-deadlock safeguard and reports more metrics.

### Fixed

- [#921](https://github.com/thanos-io/thanos/pull/921) `thanos_objstore_bucket_last_successful_upload_time` now does not appear when no blocks have been uploaded so far.
- [#966](https://github.com/thanos-io/thanos/pull/966) Bucket: verify no longer warns about overlapping blocks, that overlap `0s`
- [#848](https://github.com/thanos-io/thanos/pull/848) Compact: now correctly works with time series with duplicate labels.
- [#894](https://github.com/thanos-io/thanos/pull/894) Thanos Rule: UI now correctly shows evaluation time.
- [#865](https://github.com/thanos-io/thanos/pull/865) Query: now properly parses DNS SRV Service Discovery.
- [#889](https://github.com/thanos-io/thanos/pull/889) Store: added safeguard against merging posting groups segfault
- [#941](https://github.com/thanos-io/thanos/pull/941) Sidecar: added better handling of intermediate restarts.
- [#933](https://github.com/thanos-io/thanos/pull/933) Query: Fixed 30 seconds lag of adding new store to query.
- [#962](https://github.com/thanos-io/thanos/pull/962) Sidecar: Make config reloader file writes atomic.
- [#982](https://github.com/thanos-io/thanos/pull/982) Query: now advertises Min & Max Time accordingly to the nodes.
- [#1041](https://github.com/thanos-io/thanos/issues/1038) Ruler is now able to return long time range queries.
- [#904](https://github.com/thanos-io/thanos/pull/904) Compact: Skip compaction for blocks with no samples.
- [#1070](https://github.com/thanos-io/thanos/pull/1070) Downsampling works back again. Deferred closer errors are now properly captured.

## [v0.3.2](https://github.com/thanos-io/thanos/releases/tag/v0.3.2) - 2019.03.04

### Added

- [#851](https://github.com/thanos-io/thanos/pull/851) New read API endpoint for api/v1/rules and api/v1/alerts.
- [#873](https://github.com/thanos-io/thanos/pull/873) Store: fix set index cache LRU

:warning: **WARNING** :warning: #873 fix fixes actual handling of `index-cache-size`. Handling of limit for this cache was
broken so it was unbounded all the time. From this release actual value matters and is extremely low by default. To "revert"
the old behaviour (no boundary), use a large enough value.

### Fixed

- [#833](https://github.com/thanos-io/thanos/issues/833) Store Gateway matcher regression for intersecting with empty posting.
- [#867](https://github.com/thanos-io/thanos/pull/867) Fixed race condition in sidecare between reloader and shipper.

## [v0.3.1](https://github.com/thanos-io/thanos/releases/tag/v0.3.1) - 2019.02.18

### Fixed

- [#829](https://github.com/thanos-io/thanos/issues/829) Store Gateway crashing due to `slice bounds out of range`.
- [#834](https://github.com/thanos-io/thanos/issues/834) Store Gateway matcher regression for `<>` `!=`.


## [v0.3.0](https://github.com/thanos-io/thanos/releases/tag/v0.3.0) - 2019.02.08

### Added

- Support for gzip compressed configuration files before envvar substitution for reloader package.
- `bucket inspect` command for better insights on blocks in object storage.
- Support for [Tencent COS](docs/storage.md#tencent-cos-configuration) object storage.
- Partial Response disable option for StoreAPI and QueryAPI.
- Partial Response disable button on Thanos UI
- We have initial docs for goDoc documentation!
- Flags for Querier and Ruler UIs: `--web.route-prefix`, `--web.external-prefix`, `--web.prefix-header`. Details [here](docs/components/query.md#expose-ui-on-a-sub-path)

### Fixed

- [#649](https://github.com/thanos-io/thanos/issues/649) - Fixed store label values api to add also external label values.
- [#396](https://github.com/thanos-io/thanos/issues/396) - Fixed sidecar logic for proxying series that has more than 2^16 samples from Prometheus.
- [#732](https://github.com/thanos-io/thanos/pull/732) - Fixed S3 authentication sequence. You can see new sequence enumerated [here](https://github.com/thanos-io/thanos/blob/master/docs/storage.md#aws-s3-configuration)
- [#745](https://github.com/thanos-io/thanos/pull/745) - Fixed race conditions and edge cases for Thanos Querier fanout logic.
- [#651](https://github.com/thanos-io/thanos/issues/651) - Fixed index cache when asked buffer size is bigger than cache max size.

### Changed

- [#529](https://github.com/thanos-io/thanos/pull/529) Massive improvement for compactor. Downsampling memory consumption was reduce to only store labels and single chunks per each series.
- Qurerier UI: Store page now shows the store APIs per component type.
- Prometheus and TSDB deps are now up to date with ~2.7.0 Prometheus version. Lot's of things has changed. See details [here #704](https://github.com/thanos-io/thanos/pull/704) Known changes that affects us:
    - prometheus/prometheus/discovery/file
      - [ENHANCEMENT] Discovery: Improve performance of previously slow updates of changes of targets. #4526
      - [BUGFIX] Wait for service discovery to stop before exiting #4508 ??
    - prometheus/prometheus/promql:
      - **[ENHANCEMENT] Subqueries support. #4831**
      - [BUGFIX] PromQL: Fix a goroutine leak in the lexer/parser. #4858
      - [BUGFIX] Change max/min over_time to handle NaNs properly. #438
      - [BUGFIX] Check label name for `count_values` PromQL function. #4585
      - [BUGFIX] Ensure that vectors and matrices do not contain identical label-sets. #4589
      - [ENHANCEMENT] Optimize PromQL aggregations #4248
      - [BUGFIX] Only add LookbackDelta to vector selectors #4399
      - [BUGFIX] Reduce floating point errors in stddev and related functions #4533
    - prometheus/prometheus/rules:
      - New metrics exposed! (prometheus evaluation!)
      - [ENHANCEMENT] Rules: Error out at load time for invalid templates, rather than at evaluation time. #4537
    - prometheus/tsdb/index: Index reader optimizations.
- Thanos store gateway flag for sync concurrency (`block-sync-concurrency` with `20` default, so no change by default)
- S3 provider:
  - Added `put_user_metadata` option to config.
  - Added `insecure_skip_verify` option to config.

### Deprecated

- Tests against Prometheus below v2.2.1. This does not mean *lack* of support for those. Only that we don't tests the compatibility anymore. See [#758](https://github.com/thanos-io/thanos/issues/758) for details.

## [v0.2.1](https://github.com/thanos-io/thanos/releases/tag/v0.2.1) - 2018.12.27

### Added

- Relabel drop for Thanos Ruler to enable replica label drop and alert deduplication on AM side.
- Query: Stores UI page available at `/stores`.

![](./docs/img/query_ui_stores.png)

### Fixed

- Thanos Rule Alertmanager DNS SD bug.
- DNS SD bug when having SRV results with different ports.
- Move handling of HA alertmanagers to be the same as Prometheus.
- Azure iteration implementation flaw.

## [v0.2.0](https://github.com/thanos-io/thanos/releases/tag/v0.2.0) - 2018.12.10

Next Thanos release adding support to new discovery method, gRPC mTLS and two new object store providers (Swift and Azure).

Note lots of necessary breaking changes in flags that relates to bucket configuration.

### Deprecated

- *breaking*: Removed all bucket specific flags as we moved to config files:
    - --gcs-bucket=\<bucket\>
    - --s3.bucket=\<bucket\>
    - --s3.endpoint=\<api-url\>
    - --s3.access-key=\<key\>
    - --s3.insecure
    - --s3.signature-version2
    - --s3.encrypt-sse
    - --gcs-backup-bucket=\<bucket\>
    - --s3-backup-bucket=\<bucket\>
- *breaking*: Removed support of those environment variables for bucket:
    * S3_BUCKET
    * S3_ENDPOINT
    * S3_ACCESS_KEY
    * S3_INSECURE
    * S3_SIGNATURE_VERSION2
- *breaking*: Removed provider specific bucket metrics e.g `thanos_objstore_gcs_bucket_operations_total` in favor of of generic bucket operation metrics.

### Changed

- *breaking*: Added `thanos_` prefix to memberlist (gossip) metrics. Make sure to update your dashboards and rules.
- S3 provider:
  - Set `"X-Amz-Acl": "bucket-owner-full-control"` metadata for s3 upload operation.

### Added

- Support for heterogeneous secure gRPC on StoreAPI.
- Handling of scalar result in rule node evaluating rules.
- Flag `--objstore.config-file` to reference to the bucket configuration file in yaml format. Detailed information can be found in document [storage](docs/storage.md).
- File service discovery for StoreAPIs:
- In `thanos rule`, static configuration of query nodes via `--query`
- In `thanos rule`, file based discovery of query nodes using `--query.file-sd-config.files`
- In `thanos query`, file based discovery of store nodes using `--store.file-sd-config.files`
- `/-/healthy` endpoint to Querier.
- DNS service discovery to static and file based configurations using the `dns+` and `dnssrv+` prefixes for the respective lookup. Details [here](docs/service-discovery.md)
- `--cluster.disable` flag to disable gossip functionality completely.
- Hidden flag to configure max compaction level.
- Azure Storage.
- OpenStack Swift support.
- Thanos Ruler `thanos_rule_loaded_rules` metric.
- Option for JSON logger format.

### Fixed

- Issue whereby the Proxy Store could end up in a deadlock if there were more than 9 stores being queried and all returned an error.
- Ruler tracing causing panics.
- GatherIndexStats panics on duplicated chunks check.
- Clean up of old compact blocks on compact restart.
- Sidecar too frequent Prometheus reload.
- `thanos_compactor_retries_total` metric not being registered.

## [v0.1.0](https://github.com/thanos-io/thanos/releases/tag/v0.1.0) - 2018.09.14

Initial version to have a stable reference before [gossip protocol removal](/docs/proposals/201809_gossip-removal.md).

### Added

- Gossip layer for all components.
- StoreAPI gRPC proto.
- TSDB block upload logic for Sidecar.
- StoreAPI logic for Sidecar.
- Config and rule reloader logic for Sidecar.
- On-the fly result merge and deduplication logic for Querier.
- Custom Thanos UI (based mainly on Prometheus UI) for Querier.
- Optimized object storage fetch logic for Store.
- Index cache and chunk pool for Store for better memory usage.
- Stable support for Google Cloud Storage object storage.
- StoreAPI logic for Querier to support Thanos federation (experimental).
- Support for S3 minio-based AWS object storage (experimental).
- Compaction logic of blocks from multiple sources for Compactor.
- Optional Compaction fixed retention.
- Optional downsampling logic for Compactor (experimental).
- Rule (including alerts) evaluation logic for Ruler.
- Rule UI with hot rules reload.
- StoreAPI logic for Ruler.
- Basic metric orchestration for all components.
- Verify commands with potential fixes (experimental).
- Compact / Downsample offline commands.
- Bucket commands.
- Downsampling support for UI.
- Grafana dashboards for Thanos components.<|MERGE_RESOLUTION|>--- conflicted
+++ resolved
@@ -11,13 +11,10 @@
 
 ## Unreleased
 
-<<<<<<< HEAD
-### Fixed
-
-## [#3257](https://github.com/thanos-io/thanos/pull/3257) Ruler: Prevent Ruler from crashing when using default DNS to lookup hosts that results in "No such hosts" errors.
-=======
+
+### Fixed
 - [#3261](https://github.com/thanos-io/thanos/pull/3261) Thanos Store: Use segment files specified in meta.json file, if present. If not present, Store does the LIST operation as before.
->>>>>>> bb1662a1
+- [#3257](https://github.com/thanos-io/thanos/pull/3257) Ruler: Prevent Ruler from crashing when using default DNS to lookup hosts that results in "No such hosts" errors.
 
 ## [v0.16.0](https://github.com/thanos-io/thanos/releases) - Release in progress
 
